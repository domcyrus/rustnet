name: Release

# This workflow builds and packages Rustnet for multiple platforms.
#
# For macOS code signing and notarization, configure these GitHub repository secrets:
# - APPLE_DEVELOPER_CERTIFICATE_P12: Base64-encoded .p12 certificate file
#   (Export from Keychain: Developer ID Application certificate → Export as .p12 → base64 encode)
# - APPLE_DEVELOPER_CERTIFICATE_PASSWORD: Password for the .p12 file
# - APPLE_ID_ISSUER_ID: App Store Connect API issuer ID (from App Store Connect → Users and Access → Keys)
# - APPLE_ID_KEY_ID: App Store Connect API key ID
# - APPLE_ID_KEY: App Store Connect API key content (.p8 file contents)
#
# Without these secrets, the DMG will be unsigned and users must use "Open Anyway" in
# System Settings → Privacy & Security to bypass Gatekeeper protection.
#
# To obtain Apple Developer credentials:
# 1. Join the Apple Developer Program ($99/year): https://developer.apple.com/programs/
# 2. Create a Developer ID Application certificate in your Apple Developer account
# 3. Create an App Store Connect API key with "Developer" role
# 4. Export certificate as .p12, encode with: base64 -i certificate.p12 | pbcopy

on:
  push:
    tags:
      - "v[0-9]+.[0-9]+.[0-9]+"
  workflow_dispatch:

env:
  RUST_BACKTRACE: 1
  RUSTNET_ASSET_DIR: assets

jobs:
  build-release:
    name: build-release
    runs-on: ${{ matrix.os }}
    strategy:
      matrix:
        build:
          - linux-aarch64-gnu
          - linux-armv7-gnueabihf
          - linux-x64-gnu
          - macos-aarch64
          - macos-x64
          - windows-x64-msvc
          - windows-x86-msvc
        include:
          - os: ubuntu-latest # default
          - cargo: cargo # default; overwrite with `cross` if necessary
          - build: linux-aarch64-gnu
            target: aarch64-unknown-linux-gnu
            cargo: cross
          - build: linux-armv7-gnueabihf
            target: armv7-unknown-linux-gnueabihf
            cargo: cross
          - build: linux-x64-gnu
            target: x86_64-unknown-linux-gnu
          - build: macos-aarch64
            os: macos-14
            target: aarch64-apple-darwin
          - build: macos-x64
            os: macos-14
            target: x86_64-apple-darwin
          - build: windows-x64-msvc
            os: windows-latest
            target: x86_64-pc-windows-msvc
          - build: windows-x86-msvc
            os: windows-latest
            target: i686-pc-windows-msvc

    steps:
      - name: Checkout repository
        uses: actions/checkout@v4

      - name: Install Linux dependencies
        if: matrix.os == 'ubuntu-latest'
        run: |
          sudo apt-get update -y
          sudo apt-get install -y libpcap-dev libelf-dev zlib1g-dev clang llvm pkg-config

      - name: Install Rust
        uses: dtolnay/rust-toolchain@stable
        with:
          toolchain: stable
          targets: ${{ matrix.target }}
          components: rustfmt

      - name: Install cross
        if: matrix.cargo == 'cross'
        uses: taiki-e/cache-cargo-install-action@v2
        with:
          tool: cross@0.2.5

      - name: Build release binary
        shell: bash
        env:
          RUSTFLAGS: "-C strip=symbols"
        run: |
          mkdir -p "$RUSTNET_ASSET_DIR"
          # build.rs will handle Npcap SDK download on Windows
          # Use linux-default feature for all Linux targets to enable eBPF
          if [[ "${{ matrix.target }}" == *"linux"* ]]; then
            ${{ matrix.cargo }} build --verbose --release --target ${{ matrix.target }} --features "linux-default"
          else
            ${{ matrix.cargo }} build --verbose --release --target ${{ matrix.target }}
          fi

      - name: Create release archive
        shell: bash
        env:
          RUSTNET_BIN: ${{ contains(matrix.os, 'windows') && 'rustnet.exe' || 'rustnet' }}
        run: |
          staging="rustnet-${{ github.ref_name }}-${{ matrix.target }}"
          mkdir -p "$staging"

          # Copy binary
          cp "target/${{ matrix.target }}/release/$RUSTNET_BIN" "$staging/"

          # Copy services file if it exists
          if [ -f "$RUSTNET_ASSET_DIR/services" ]; then
            mkdir -p "$staging/assets"
            cp "$RUSTNET_ASSET_DIR/services" "$staging/assets/"
          fi

          # Copy documentation
          cp README.md "$staging/"
          cp LICENSE "$staging/" 2>/dev/null || true

          # Create archive
          if [[ "${{ matrix.os }}" == "windows-latest" ]]; then
            7z a "$staging.zip" "$staging"
            echo "ASSET=$staging.zip" >> $GITHUB_ENV
          else
            tar czf "$staging.tar.gz" "$staging"
            echo "ASSET=$staging.tar.gz" >> $GITHUB_ENV
          fi

      - name: Upload build artifacts
        uses: actions/upload-artifact@v4
        with:
          name: build-${{ matrix.target }}
          path: ${{ env.ASSET }}
          if-no-files-found: error

  create-release:
    name: create-release
    runs-on: ubuntu-latest
    needs: build-release
    steps:
      - name: Checkout repository
        uses: actions/checkout@v4

      - name: Download all artifacts
        uses: actions/download-artifact@v4
        with:
          path: artifacts

      - name: Create Release
        env:
          GITHUB_TOKEN: ${{ secrets.GITHUB_TOKEN }}
        run: |
          # Create the release if it doesn't exist
          if ! gh release view ${{ github.ref_name }} 2>/dev/null; then
            gh release create ${{ github.ref_name }} \
              --title "Release ${{ github.ref_name }}" \
              --draft \
              --generate-notes
          fi

          # Upload all build artifacts
          for artifact in artifacts/build-*/rustnet-*; do
            gh release upload ${{ github.ref_name }} "$artifact" --clobber
          done

  package-installers:
    name: package-installers
    runs-on: ubuntu-latest
    needs: create-release
    steps:
      - name: Checkout repository
        uses: actions/checkout@v4

      - name: Download build artifacts
        uses: actions/download-artifact@v4
        with:
          path: artifacts

      - name: Install dependencies
        run: |
          sudo apt-get update -y
          sudo apt-get install -y libpcap-dev libelf-dev zlib1g-dev clang llvm pkg-config

      - name: Install Rust and tools
        uses: dtolnay/rust-toolchain@stable
        with:
          targets: x86_64-unknown-linux-gnu,aarch64-unknown-linux-gnu,armv7-unknown-linux-gnueabihf
          components: rustfmt

      - name: Install packaging tools
        run: |
          cargo install cargo-deb cargo-generate-rpm

      - name: Package Debian packages
        run: |
          mkdir -p installers
          for arch in amd64 arm64 armhf; do
            case $arch in
              amd64) target="x86_64-unknown-linux-gnu" ;;
              arm64) target="aarch64-unknown-linux-gnu" ;;
              armhf) target="armv7-unknown-linux-gnueabihf" ;;
            esac

            # Extract binary and assets from artifact
            tar -xzf "artifacts/build-$target/rustnet-${{ github.ref_name }}-$target.tar.gz"
            mkdir -p "target/$target/release"
            cp "rustnet-${{ github.ref_name }}-$target/rustnet" "target/$target/release/"

            # Ensure services file exists for packaging
            mkdir -p assets
            if [ -f "rustnet-${{ github.ref_name }}-$target/assets/services" ]; then
              cp "rustnet-${{ github.ref_name }}-$target/assets/services" assets/
            fi

            # Create deb package
            cargo deb --no-build --no-strip --target $target
            mv "target/$target/debian"/*.deb "installers/Rustnet_LinuxDEB_$arch.deb"

            # Clean up for next iteration
            rm -rf "rustnet-${{ github.ref_name }}-$target" "target/$target"
          done

      - name: Package RPM packages
        run: |
          for arch in x86_64 aarch64; do
            target="$arch-unknown-linux-gnu"

            # Extract binary and assets from artifact
            tar -xzf "artifacts/build-$target/rustnet-${{ github.ref_name }}-$target.tar.gz"
            mkdir -p "target/$target/release"
            cp "rustnet-${{ github.ref_name }}-$target/rustnet" "target/$target/release/"

            # Ensure services file exists for packaging
            mkdir -p assets
            if [ -f "rustnet-${{ github.ref_name }}-$target/assets/services" ]; then
              cp "rustnet-${{ github.ref_name }}-$target/assets/services" assets/
            fi

            # Fix library linking if needed
            patchelf --replace-needed libpcap.so.0.8 libpcap.so.1 "target/$target/release/rustnet" 2>/dev/null || true

            # Create rpm package
            cargo generate-rpm --target $target
            mv "target/$target/generate-rpm"/*.rpm "installers/Rustnet_LinuxRPM_$arch.rpm"

            # Clean up for next iteration
            rm -rf "rustnet-${{ github.ref_name }}-$target" "target/$target"
          done

      - name: Upload installer packages
        env:
          GITHUB_TOKEN: ${{ secrets.GITHUB_TOKEN }}
        run: |
          # Upload all installer packages
          for installer in installers/*; do
            gh release upload ${{ github.ref_name }} "$installer" --clobber
          done

  package-macos:
    name: package-macos
    runs-on: macos-latest
    needs: create-release
    strategy:
      matrix:
        include:
          - arch: Intel
            target: x86_64-apple-darwin
          - arch: AppleSilicon
            target: aarch64-apple-darwin
    steps:
      - name: Checkout repository
        uses: actions/checkout@v4

      - name: Install packaging tools
        run: |
          cargo install toml-cli
          cargo install apple-codesign
          brew install create-dmg

      - name: Download build artifact
        uses: actions/download-artifact@v4
        with:
          name: build-${{ matrix.target }}
          path: artifacts

      - name: Package for macOS
        run: |
          # Extract binary
          tar -xzf "artifacts/rustnet-${{ github.ref_name }}-${{ matrix.target }}.tar.gz"

          # Get version and update plist
          VERSION=$(toml get Cargo.toml package.version --raw)
          sed -i'.bak' -e "s/0\.0\.0/${VERSION}/g" -e "s/fffffff/${GITHUB_SHA:0:7}/g" resources/packaging/macos/Info.plist

          # Create app bundle
          mkdir -p "Rustnet.app/Contents/"{MacOS,Resources/assets}
          cp resources/packaging/macos/Info.plist "Rustnet.app/Contents/"
          cp resources/packaging/macos/graphics/rustnet.icns "Rustnet.app/Contents/Resources/"
          cp "rustnet-${{ github.ref_name }}-${{ matrix.target }}/rustnet" "Rustnet.app/Contents/MacOS/"
          cp resources/packaging/macos/wrapper.sh "Rustnet.app/Contents/MacOS/"
          cp "rustnet-${{ github.ref_name }}-${{ matrix.target }}/assets/services" "Rustnet.app/Contents/Resources/assets/"
          chmod +x "Rustnet.app/Contents/MacOS/"{rustnet,wrapper.sh}

      - name: Code sign and notarize app bundle
        env:
          APPLE_CERTIFICATE_P12: ${{ secrets.APPLE_DEVELOPER_CERTIFICATE_P12 }}
          APPLE_CERTIFICATE_PASSWORD: ${{ secrets.APPLE_DEVELOPER_CERTIFICATE_PASSWORD }}
          APPLE_API_ISSUER: ${{ secrets.APPLE_ID_ISSUER_ID }}
          APPLE_API_KEY_ID: ${{ secrets.APPLE_ID_KEY_ID }}
          APPLE_API_KEY: ${{ secrets.APPLE_ID_KEY }}
        run: |
          # Skip signing if secrets are not configured
          if [ -z "$APPLE_CERTIFICATE_P12" ]; then
            echo "⚠️  Code signing secrets not configured. DMG will be unsigned."
            echo "⚠️  Users will need to use 'Open Anyway' in System Settings > Privacy & Security"
            echo "SKIP_SIGNING=true" >> $GITHUB_ENV
            exit 0
          fi

          # Decode certificate and save to file
          echo "$APPLE_CERTIFICATE_P12" | base64 --decode > certificate.p12

          # Create temporary JSON for API credentials
          cat > api-key.json <<EOF
          {
            "issuer": "$APPLE_API_ISSUER",
            "key_id": "$APPLE_API_KEY_ID",
            "private_key": "$APPLE_API_KEY"
          }
          EOF

          # Sign the app bundle with hardened runtime
          rcodesign sign \
            --p12-file certificate.p12 \
            --p12-password "$APPLE_CERTIFICATE_PASSWORD" \
            --code-signature-flags runtime \
            Rustnet.app

          # Create zip for notarization (required format)
          ditto -c -k --keepParent Rustnet.app Rustnet.zip

          # Submit for notarization and wait for result
          rcodesign notary-submit \
            --api-key-path api-key.json \
            --wait \
            Rustnet.zip

          # Staple the notarization ticket to the app
          rcodesign staple Rustnet.app

          # Cleanup sensitive files
          rm -f certificate.p12 api-key.json Rustnet.zip

      - name: Create DMG
        run: |
          create-dmg \
            --volname "Rustnet Installer" \
            --background "resources/packaging/macos/graphics/dmg_bg.png" \
            --window-pos 200 120 \
            --window-size 900 450 \
            --icon-size 100 \
            --app-drop-link 620 240 \
            --icon "Rustnet.app" 300 240 \
            --hide-extension "Rustnet.app" \
            "Rustnet_macOS_${{ matrix.arch }}.dmg" \
            "Rustnet.app"

      - name: Upload macOS package
        env:
          GITHUB_TOKEN: ${{ secrets.GITHUB_TOKEN }}
        run: |
          gh release upload ${{ github.ref_name }} "Rustnet_macOS_${{ matrix.arch }}.dmg" --clobber

  package-windows:
    name: package-windows
    runs-on: windows-latest
    needs: create-release
    strategy:
      matrix:
        include:
          - arch: 32-bit
            target: i686-pc-windows-msvc
          - arch: 64-bit
            target: x86_64-pc-windows-msvc
    steps:
      - name: Checkout repository
        uses: actions/checkout@v4

      - name: Install dependencies
        shell: powershell
        run: |
          Write-Host "::group::WiX Toolset"
          Invoke-WebRequest `
            -Uri "https://github.com/wixtoolset/wix3/releases/download/wix3112rtm/wix311-binaries.zip" `
            -OutFile "$env:TEMP\wix-binaries.zip" -Verbose
          Expand-Archive -LiteralPath "$env:TEMP\wix-binaries.zip" -DestinationPath "$env:TEMP\wix" -Verbose

<<<<<<< HEAD
          # Add WiX to PATH for all subsequent steps
          "$env:TEMP\wix" | Out-File -FilePath $env:GITHUB_PATH -Encoding utf8 -Append

          # Verify WiX installation
          Write-Host "WiX tools installed:"
          Get-ChildItem "$env:TEMP\wix\*.exe" | Select-Object Name
=======
          # Add WiX to PATH for subsequent steps
          "$env:TEMP\wix" | Out-File -FilePath $env:GITHUB_PATH -Encoding utf8 -Append

          # Verify WiX installation
          Write-Host "Verifying WiX installation..."
          Get-ChildItem "$env:TEMP\wix" | Select-Object -First 5
>>>>>>> d9798f96
          Write-Host "::endgroup::"

      - name: Install Rust and tools
        uses: dtolnay/rust-toolchain@stable
        with:
          targets: ${{ matrix.target }}

      - name: Install packaging tools
        shell: bash
        run: |
          cargo install cargo-wix
<<<<<<< HEAD
          cargo wix --version
=======
          echo "cargo-wix installed successfully"
          cargo wix --version || echo "Warning: cargo-wix version check failed"
>>>>>>> d9798f96

      - name: Download build artifact
        uses: actions/download-artifact@v4
        with:
          name: build-${{ matrix.target }}
          path: artifacts

      - name: Package for Windows
        shell: powershell
        run: |
          # Extract binary and assets
<<<<<<< HEAD
          Write-Host "Extracting artifact..."
          Expand-Archive -LiteralPath "artifacts\rustnet-${{ github.ref_name }}-${{ matrix.target }}.zip" -DestinationPath . -Force
=======
          Expand-Archive -LiteralPath "artifacts\rustnet-${{ github.ref_name }}-${{ matrix.target }}.zip" -DestinationPath .
>>>>>>> d9798f96

          # Create target directory structure
          New-Item -ItemType Directory -Path "target\${{ matrix.target }}\release" -Force

          # Copy binary
          Copy-Item -Path "rustnet-${{ github.ref_name }}-${{ matrix.target }}\rustnet.exe" -Destination "target\${{ matrix.target }}\release\" -Force
<<<<<<< HEAD
          Write-Host "Binary copied to target directory"

          # Copy services file if it exists
          New-Item -ItemType Directory -Path "assets" -Force
          if (Test-Path "rustnet-${{ github.ref_name }}-${{ matrix.target }}\assets\services") {
            Copy-Item -Path "rustnet-${{ github.ref_name }}-${{ matrix.target }}\assets\services" -Destination "assets\" -Force
            Write-Host "Services file copied successfully"
          } else {
            Write-Host "Warning: No services file found"
          }

          # Setup WiX configuration (cargo-wix expects main.wxs in wix/ directory)
          Write-Host "Setting up WiX configuration..."
          New-Item -ItemType Directory -Path "wix" -Force
          Copy-Item -Path "resources\packaging\windows\wix\main.wxs" -Destination "wix\main.wxs" -Force
          Write-Host "WiX configuration copied"

          # Verify candle.exe and light.exe are in PATH
          Write-Host "Checking WiX tools..."
          Get-Command candle.exe -ErrorAction SilentlyContinue | Select-Object Source
          Get-Command light.exe -ErrorAction SilentlyContinue | Select-Object Source
=======

          # Copy assets if they exist
          if (Test-Path "rustnet-${{ github.ref_name }}-${{ matrix.target }}\assets") {
            Copy-Item -Path "rustnet-${{ github.ref_name }}-${{ matrix.target }}\assets" -Destination "." -Recurse -Force
            Write-Host "Assets copied successfully"
          } else {
            Write-Host "Warning: No assets directory found in artifact"
            # Create empty assets directory to prevent cargo-wix from failing
            New-Item -ItemType Directory -Path "assets" -Force
          }

          # Verify directory structure
          Write-Host "Directory structure:"
          Get-ChildItem -Path "target\${{ matrix.target }}\release" -Recurse | Select-Object FullName
>>>>>>> d9798f96

          # Create MSI package
          Write-Host "Creating MSI package..."
          cargo wix --no-build --nocapture --target ${{ matrix.target }}

          # Find and rename the MSI file
<<<<<<< HEAD
          $msiFiles = Get-ChildItem -Path "target\wix" -Filter "*.msi" -ErrorAction SilentlyContinue
          if ($msiFiles) {
            $msiFile = $msiFiles | Select-Object -First 1
            Move-Item -Path $msiFile.FullName -Destination "Rustnet_Windows_${{ matrix.arch }}.msi" -Force
            Write-Host "MSI package created: Rustnet_Windows_${{ matrix.arch }}.msi"
          } else {
            Write-Error "No MSI file found in target\wix\"
            Write-Host "Contents of target directory:"
            Get-ChildItem -Path "target" -Recurse -ErrorAction SilentlyContinue | Select-Object FullName
=======
          $msiFile = Get-ChildItem -Path "target\wix" -Filter "*.msi" | Select-Object -First 1
          if ($msiFile) {
            Move-Item -Path $msiFile.FullName -Destination "Rustnet_Windows_${{ matrix.arch }}.msi" -Force
            Write-Host "MSI package created: Rustnet_Windows_${{ matrix.arch }}.msi"
          } else {
            Write-Error "MSI file not found in target\wix directory"
            Get-ChildItem -Path "target" -Recurse | Select-Object FullName
>>>>>>> d9798f96
            exit 1
          }

      - name: Upload Windows package
        env:
          GITHUB_TOKEN: ${{ secrets.GITHUB_TOKEN }}
        run: |
          gh release upload ${{ github.ref_name }} "Rustnet_Windows_${{ matrix.arch }}.msi" --clobber<|MERGE_RESOLUTION|>--- conflicted
+++ resolved
@@ -403,21 +403,12 @@
             -OutFile "$env:TEMP\wix-binaries.zip" -Verbose
           Expand-Archive -LiteralPath "$env:TEMP\wix-binaries.zip" -DestinationPath "$env:TEMP\wix" -Verbose
 
-<<<<<<< HEAD
           # Add WiX to PATH for all subsequent steps
           "$env:TEMP\wix" | Out-File -FilePath $env:GITHUB_PATH -Encoding utf8 -Append
 
           # Verify WiX installation
           Write-Host "WiX tools installed:"
           Get-ChildItem "$env:TEMP\wix\*.exe" | Select-Object Name
-=======
-          # Add WiX to PATH for subsequent steps
-          "$env:TEMP\wix" | Out-File -FilePath $env:GITHUB_PATH -Encoding utf8 -Append
-
-          # Verify WiX installation
-          Write-Host "Verifying WiX installation..."
-          Get-ChildItem "$env:TEMP\wix" | Select-Object -First 5
->>>>>>> d9798f96
           Write-Host "::endgroup::"
 
       - name: Install Rust and tools
@@ -429,12 +420,7 @@
         shell: bash
         run: |
           cargo install cargo-wix
-<<<<<<< HEAD
           cargo wix --version
-=======
-          echo "cargo-wix installed successfully"
-          cargo wix --version || echo "Warning: cargo-wix version check failed"
->>>>>>> d9798f96
 
       - name: Download build artifact
         uses: actions/download-artifact@v4
@@ -446,19 +432,14 @@
         shell: powershell
         run: |
           # Extract binary and assets
-<<<<<<< HEAD
           Write-Host "Extracting artifact..."
           Expand-Archive -LiteralPath "artifacts\rustnet-${{ github.ref_name }}-${{ matrix.target }}.zip" -DestinationPath . -Force
-=======
-          Expand-Archive -LiteralPath "artifacts\rustnet-${{ github.ref_name }}-${{ matrix.target }}.zip" -DestinationPath .
->>>>>>> d9798f96
 
           # Create target directory structure
           New-Item -ItemType Directory -Path "target\${{ matrix.target }}\release" -Force
 
           # Copy binary
           Copy-Item -Path "rustnet-${{ github.ref_name }}-${{ matrix.target }}\rustnet.exe" -Destination "target\${{ matrix.target }}\release\" -Force
-<<<<<<< HEAD
           Write-Host "Binary copied to target directory"
 
           # Copy services file if it exists
@@ -480,29 +461,13 @@
           Write-Host "Checking WiX tools..."
           Get-Command candle.exe -ErrorAction SilentlyContinue | Select-Object Source
           Get-Command light.exe -ErrorAction SilentlyContinue | Select-Object Source
-=======
-
-          # Copy assets if they exist
-          if (Test-Path "rustnet-${{ github.ref_name }}-${{ matrix.target }}\assets") {
-            Copy-Item -Path "rustnet-${{ github.ref_name }}-${{ matrix.target }}\assets" -Destination "." -Recurse -Force
-            Write-Host "Assets copied successfully"
-          } else {
-            Write-Host "Warning: No assets directory found in artifact"
-            # Create empty assets directory to prevent cargo-wix from failing
-            New-Item -ItemType Directory -Path "assets" -Force
-          }
-
-          # Verify directory structure
-          Write-Host "Directory structure:"
-          Get-ChildItem -Path "target\${{ matrix.target }}\release" -Recurse | Select-Object FullName
->>>>>>> d9798f96
 
           # Create MSI package
           Write-Host "Creating MSI package..."
+          Write-Host "Creating MSI package..."
           cargo wix --no-build --nocapture --target ${{ matrix.target }}
 
           # Find and rename the MSI file
-<<<<<<< HEAD
           $msiFiles = Get-ChildItem -Path "target\wix" -Filter "*.msi" -ErrorAction SilentlyContinue
           if ($msiFiles) {
             $msiFile = $msiFiles | Select-Object -First 1
@@ -512,15 +477,6 @@
             Write-Error "No MSI file found in target\wix\"
             Write-Host "Contents of target directory:"
             Get-ChildItem -Path "target" -Recurse -ErrorAction SilentlyContinue | Select-Object FullName
-=======
-          $msiFile = Get-ChildItem -Path "target\wix" -Filter "*.msi" | Select-Object -First 1
-          if ($msiFile) {
-            Move-Item -Path $msiFile.FullName -Destination "Rustnet_Windows_${{ matrix.arch }}.msi" -Force
-            Write-Host "MSI package created: Rustnet_Windows_${{ matrix.arch }}.msi"
-          } else {
-            Write-Error "MSI file not found in target\wix directory"
-            Get-ChildItem -Path "target" -Recurse | Select-Object FullName
->>>>>>> d9798f96
             exit 1
           }
 
